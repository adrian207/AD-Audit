--- conflicted
+++ resolved
@@ -386,7 +386,7 @@
                 }
             }
             catch {
-                Write-ModuleLog "Failed to query group ${groupName}: $_" -Level Warning
+                Write-ModuleLog "Failed to query group $groupName: $_" -Level Warning
             }
         }
         
@@ -400,293 +400,6 @@
     }
     catch {
         Write-ModuleLog "Failed to collect privileged accounts: $_" -Level Error
-        return $null
-    }
-}
-
-#endregion
-
-#region GPO Inventory
-
-function Get-GPOInventory {
-    [CmdletBinding()]
-    param()
-    
-    Write-ModuleLog "Collecting Group Policy Objects..." -Level Info
-    
-    try {
-        # Get all GPOs
-        $gpos = Get-GPO -All -ErrorAction Stop
-        
-        $gpoResults = foreach ($gpo in $gpos) {
-            # Get GPO links
-            $links = @()
-            try {
-                $gpoReport = [xml](Get-GPOReport -Guid $gpo.Id -ReportType Xml -ErrorAction Stop)
-                $links = $gpoReport.GPO.LinksTo | ForEach-Object {
-                    [PSCustomObject]@{
-                        SOMPath = $_.SOMPath
-                        Enabled = $_.Enabled
-                        NoOverride = $_.NoOverride
-                    }
-                }
-            }
-            catch {
-                Write-Verbose "Failed to get links for GPO $($gpo.DisplayName)"
-            }
-            
-            [PSCustomObject]@{
-                DisplayName = $gpo.DisplayName
-                Id = $gpo.Id
-                GpoStatus = $gpo.GpoStatus
-                CreationTime = $gpo.CreationTime
-                ModificationTime = $gpo.ModificationTime
-                Owner = $gpo.Owner
-                WmiFilterDescription = $gpo.WmiFilter.Description
-                UserVersionDS = $gpo.User.DSVersion
-                UserVersionSysvol = $gpo.User.SysvolVersion
-                ComputerVersionDS = $gpo.Computer.DSVersion
-                ComputerVersionSysvol = $gpo.Computer.SysvolVersion
-                LinksCount = $links.Count
-                Links = ($links.SOMPath -join '; ')
-                LinksEnabled = (($links | Where-Object {$_.Enabled -eq 'true'}).SOMPath -join '; ')
-            }
-        }
-        
-        $gpoResults | Export-Csv -Path (Join-Path $script:ADOutputPath "AD_GPOs.csv") -NoTypeInformation
-        
-        # Export unlinked GPOs
-        $unlinked = $gpoResults | Where-Object {$_.LinksCount -eq 0}
-        if ($unlinked) {
-            $unlinked | Export-Csv -Path (Join-Path $script:ADOutputPath "AD_GPOs_Unlinked.csv") -NoTypeInformation
-        }
-        
-        Write-ModuleLog "Collected $($gpoResults.Count) GPOs ($($unlinked.Count) unlinked)" -Level Success
-        return $gpoResults
-    }
-    catch {
-        Write-ModuleLog "Failed to collect GPOs: $_" -Level Error
-        return $null
-    }
-}
-
-#endregion
-
-#region AD Trusts
-
-function Get-ADTrustInventory {
-    [CmdletBinding()]
-    param()
-    
-    Write-ModuleLog "Collecting Active Directory trusts..." -Level Info
-    
-    try {
-        $domain = [System.DirectoryServices.ActiveDirectory.Domain]::GetCurrentDomain()
-        $trusts = $domain.GetAllTrustRelationships()
-        
-        $trustResults = foreach ($trust in $trusts) {
-            [PSCustomObject]@{
-                SourceName = $trust.SourceName
-                TargetName = $trust.TargetName
-                TrustType = $trust.TrustType
-                TrustDirection = $trust.TrustDirection
-            }
-        }
-        
-        if ($trustResults) {
-            $trustResults | Export-Csv -Path (Join-Path $script:ADOutputPath "AD_Trusts.csv") -NoTypeInformation
-            Write-ModuleLog "Collected $($trustResults.Count) AD trusts" -Level Success
-        }
-        else {
-            Write-ModuleLog "No AD trusts found" -Level Info
-        }
-        
-        return $trustResults
-    }
-    catch {
-        Write-ModuleLog "Failed to collect AD trusts: $_" -Level Warning
-        return $null
-    }
-}
-
-#endregion
-
-#region Service Accounts
-
-function Get-ServiceAccounts {
-    [CmdletBinding()]
-    param()
-    
-    Write-ModuleLog "Detecting service accounts (heuristic analysis)..." -Level Info
-    
-    try {
-        # Get all enabled user accounts
-        $users = Get-ADUser -Filter {Enabled -eq $true} -Properties ServicePrincipalName, PasswordLastSet, LastLogonDate, Description, MemberOf -ErrorAction Stop
-        
-        $serviceAccounts = $users | Where-Object {
-            # Heuristics for service account detection:
-            # 1. Has SPNs
-            # 2. Password never expires
-            # 3. Name contains svc, service, app, sql, iis, web
-            # 4. Description mentions service, application, automated
-            $hasSPN = $_.ServicePrincipalName.Count -gt 0
-            $namePattern = $_.SamAccountName -match '(svc|service|app|sql|iis|web|admin|system|auto|batch)'
-            $descPattern = $_.Description -match '(service|application|automated|system|SQL|IIS|batch|scheduled)'
-            
-            $hasSPN -or $namePattern -or $descPattern
-        } | ForEach-Object {
-            [PSCustomObject]@{
-                SamAccountName = $_.SamAccountName
-                DisplayName = $_.DisplayName
-                Description = $_.Description
-                Enabled = $_.Enabled
-                PasswordLastSet = $_.PasswordLastSet
-                LastLogonDate = $_.LastLogonDate
-                SPNCount = $_.ServicePrincipalName.Count
-                SPNs = ($_.ServicePrincipalName -join '; ')
-                MemberOf = (($_.MemberOf | ForEach-Object {($_ -split ',')[0] -replace 'CN='}) -join '; ')
-                DetectionReason = @(
-                    if ($_.ServicePrincipalName.Count -gt 0) { "HasSPN" }
-                    if ($_.SamAccountName -match '(svc|service|app|sql|iis|web)') { "NamePattern" }
-                    if ($_.Description -match '(service|application|automated)') { "DescPattern" }
-                ) -join ', '
-            }
-        }
-        
-        if ($serviceAccounts) {
-            $serviceAccounts | Export-Csv -Path (Join-Path $script:ADOutputPath "AD_ServiceAccounts.csv") -NoTypeInformation
-            Write-ModuleLog "Detected $($serviceAccounts.Count) potential service accounts" -Level Success
-        }
-        else {
-            Write-ModuleLog "No service accounts detected" -Level Info
-        }
-        
-        return $serviceAccounts
-    }
-    catch {
-        Write-ModuleLog "Failed to detect service accounts: $_" -Level Error
-        return $null
-    }
-}
-
-#endregion
-
-#region Password Policies
-
-function Get-PasswordPolicyInventory {
-    [CmdletBinding()]
-    param()
-    
-    Write-ModuleLog "Collecting password policies..." -Level Info
-    
-    try {
-        # Default domain policy
-        $defaultPolicy = Get-ADDefaultDomainPasswordPolicy -ErrorAction Stop
-        
-        $policyResults = @()
-        $policyResults += [PSCustomObject]@{
-            Name = "Default Domain Policy"
-            ComplexityEnabled = $defaultPolicy.ComplexityEnabled
-            MinPasswordLength = $defaultPolicy.MinPasswordLength
-            MinPasswordAge = $defaultPolicy.MinPasswordAge.Days
-            MaxPasswordAge = $defaultPolicy.MaxPasswordAge.Days
-            PasswordHistoryCount = $defaultPolicy.PasswordHistoryCount
-            LockoutDuration = $defaultPolicy.LockoutDuration.Minutes
-            LockoutObservationWindow = $defaultPolicy.LockoutObservationWindow.Minutes
-            LockoutThreshold = $defaultPolicy.LockoutThreshold
-            ReversibleEncryptionEnabled = $defaultPolicy.ReversibleEncryptionEnabled
-            AppliesTo = "All users (default)"
-        }
-        
-        # Fine-Grained Password Policies (FGPP)
-        try {
-            $fgpps = Get-ADFineGrainedPasswordPolicy -Filter * -ErrorAction Stop
-            foreach ($fgpp in $fgpps) {
-                $appliesTo = (Get-ADFineGrainedPasswordPolicySubject -Identity $fgpp | Select-Object -ExpandProperty Name) -join '; '
-                
-                $policyResults += [PSCustomObject]@{
-                    Name = $fgpp.Name
-                    ComplexityEnabled = $fgpp.ComplexityEnabled
-                    MinPasswordLength = $fgpp.MinPasswordLength
-                    MinPasswordAge = $fgpp.MinPasswordAge.Days
-                    MaxPasswordAge = $fgpp.MaxPasswordAge.Days
-                    PasswordHistoryCount = $fgpp.PasswordHistoryCount
-                    LockoutDuration = $fgpp.LockoutDuration.Minutes
-                    LockoutObservationWindow = $fgpp.LockoutObservationWindow.Minutes
-                    LockoutThreshold = $fgpp.LockoutThreshold
-                    ReversibleEncryptionEnabled = $fgpp.ReversibleEncryptionEnabled
-                    AppliesTo = $appliesTo
-                    Precedence = $fgpp.Precedence
-                }
-            }
-        }
-        catch {
-            Write-ModuleLog "No Fine-Grained Password Policies found" -Level Info
-        }
-        
-        $policyResults | Export-Csv -Path (Join-Path $script:ADOutputPath "AD_PasswordPolicies.csv") -NoTypeInformation
-        Write-ModuleLog "Collected $($policyResults.Count) password policies" -Level Success
-        
-        return $policyResults
-    }
-    catch {
-        Write-ModuleLog "Failed to collect password policies: $_" -Level Error
-        return $null
-    }
-}
-
-#endregion
-
-#region DNS Zones
-
-function Get-DNSZoneInventory {
-    [CmdletBinding()]
-    param()
-    
-    Write-ModuleLog "Collecting DNS zones..." -Level Info
-    
-    try {
-        # Get domain controllers (DNS servers)
-        $dcs = Get-ADDomainController -Filter * -ErrorAction Stop
-        $primaryDC = $dcs | Select-Object -First 1
-        
-        Write-ModuleLog "Querying DNS zones from $($primaryDC.HostName)..." -Level Info
-        
-        # Query DNS zones via CIM
-        $zones = Get-CimInstance -ComputerName $primaryDC.HostName -Namespace "root\MicrosoftDNS" -ClassName "MicrosoftDNS_Zone" -ErrorAction Stop
-        
-        $zoneResults = $zones | ForEach-Object {
-            [PSCustomObject]@{
-                ZoneName = $_.Name
-                ZoneType = switch ($_.ZoneType) {
-                    0 { "Cache" }
-                    1 { "Primary" }
-                    2 { "Secondary" }
-                    3 { "Stub" }
-                    4 { "Forwarder" }
-                    default { "Unknown" }
-                }
-                DynamicUpdate = switch ($_.AllowUpdate) {
-                    0 { "None" }
-                    1 { "Nonsecure and secure" }
-                    2 { "Secure only" }
-                    default { "Unknown" }
-                }
-                IsReverseLookupZone = $_.IsReverseLookupZone
-                IsDsIntegrated = $_.DsIntegrated
-                IsAutoCreated = $_.IsAutoCreated
-                IsPaused = $_.Paused
-                IsShutdown = $_.Shutdown
-            }
-        }
-        
-        $zoneResults | Export-Csv -Path (Join-Path $script:ADOutputPath "AD_DNS_Zones.csv") -NoTypeInformation
-        Write-ModuleLog "Collected $($zoneResults.Count) DNS zones" -Level Success
-        
-        return $zoneResults
-    }
-    catch {
-        Write-ModuleLog "Failed to collect DNS zones: $_" -Level Warning
         return $null
     }
 }
@@ -858,12 +571,12 @@
     
     Write-ModuleLog "Collecting storage information from $($Servers.Count) servers..." -Level Info
     
-    $outputPath = $script:ServerOutputPath  # Capture for use in parallel block
     $storageResults = [System.Collections.Concurrent.ConcurrentBag[object]]::new()
     
     $Servers | ForEach-Object -ThrottleLimit $MaxParallel -Parallel {
         $server = $_
         $serverName = $server.ServerName
+        $resultBag = $using:storageResults
         
         try {
             $sessionOption = New-CimSessionOption -Protocol Dcom
@@ -890,19 +603,14 @@
             }
         }
         catch {
-            Write-Verbose "Failed to collect storage from ${serverName}: $_"
+            Write-Verbose "Failed to collect storage from $serverName: $_"
         }
     }
     
     $results = @($storageResults)
     if ($results.Count -gt 0) {
-<<<<<<< HEAD
-        $results | Export-Csv -Path (Join-Path $outputPath "Server_Storage_Details.csv") -NoTypeInformation
-        Write-ModuleLog "Collected $($results.Count) disk volumes from $($Servers.Count) servers" -Level Success
-=======
         $results | Export-Csv -Path (Join-Path $script:ServerOutputPath "Server_Storage_Details.csv") -NoTypeInformation
         Write-Verbose "Collected $($results.Count) disk volumes from servers"
->>>>>>> ff90af69
     }
     
     return $results
@@ -924,7 +632,6 @@
     Write-ModuleLog "Collecting installed applications from $($Servers.Count) servers..." -Level Info
     Write-ModuleLog "This may take 15-30 minutes..." -Level Warning
     
-    $outputPath = $script:ServerOutputPath  # Capture for use in parallel block
     $appResults = [System.Collections.Concurrent.ConcurrentBag[object]]::new()
     
     $Servers | ForEach-Object -ThrottleLimit $MaxParallel -Parallel {
@@ -970,35 +677,23 @@
             }
         }
         catch {
-            Write-Verbose "Failed to collect applications from ${serverName}: $_"
+            Write-Verbose "Failed to collect applications from $serverName: $_"
         }
     }
     
     $results = @($appResults)
     if ($results.Count -gt 0) {
-<<<<<<< HEAD
-        $results | Export-Csv -Path (Join-Path $outputPath "Server_Installed_Applications.csv") -NoTypeInformation
-        Write-ModuleLog "Collected $($results.Count) application installations" -Level Success
-        
-=======
         $results | Export-Csv -Path (Join-Path $script:ServerOutputPath "Server_Installed_Applications.csv") -NoTypeInformation
         Write-Verbose "Collected $($results.Count) application installations"
 
->>>>>>> ff90af69
         # Create application summary (aggregated)
         $summary = $results | Group-Object ApplicationName | Select-Object @{N='ApplicationName';E={$_.Name}},
             @{N='ServerCount';E={$_.Count}},
             @{N='MostCommonVersion';E={($_.Group | Group-Object Version | Sort-Object Count -Descending | Select-Object -First 1).Name}},
             @{N='Servers';E={($_.Group.ServerName | Sort-Object -Unique) -join '; '}}
-<<<<<<< HEAD
-        
-        $summary | Sort-Object ServerCount -Descending | 
-            Export-Csv -Path (Join-Path $outputPath "Server_Application_Summary.csv") -NoTypeInformation
-=======
 
         $summary | Sort-Object ServerCount -Descending |
             Export-Csv -Path (Join-Path $script:ServerOutputPath "Server_Application_Summary.csv") -NoTypeInformation
->>>>>>> ff90af69
     }
     
     return $results
@@ -1022,7 +717,6 @@
     Write-ModuleLog "Collecting event logs from $($Servers.Count) servers (last $Days days)..." -Level Info
     Write-ModuleLog "This may take 15-30 minutes for large Security logs..." -Level Warning
     
-    $outputPath = $script:ServerOutputPath  # Capture for use in parallel block
     $criticalEvents = [System.Collections.Concurrent.ConcurrentBag[object]]::new()
     $errorEvents = [System.Collections.Concurrent.ConcurrentBag[object]]::new()
     
@@ -1062,8 +756,8 @@
                                  }
                              }}
             
-            foreach ($logEvent in $criticals) {
-                $criticalBag.Add($logEvent)
+            foreach ($event in $criticals) {
+                $criticalBag.Add($event)
             }
             
             # Query Error events
@@ -1091,38 +785,28 @@
                                  }
                              }}
             
-            foreach ($logEvent in $errors) {
-                $errorBag.Add($logEvent)
+            foreach ($event in $errors) {
+                $errorBag.Add($event)
             }
             
             Write-Verbose "Collected event logs from $serverName"
         }
         catch {
-            Write-Verbose "Failed to collect event logs from ${serverName}: $_"
+            Write-Verbose "Failed to collect event logs from $serverName: $_"
         }
     }
     
     # Export results
     $criticalResults = @($criticalEvents) | Sort-Object Count -Descending
     if ($criticalResults.Count -gt 0) {
-<<<<<<< HEAD
-        $criticalResults | Export-Csv -Path (Join-Path $outputPath "Server_Event_Log_Critical.csv") -NoTypeInformation
-        Write-ModuleLog "Collected $($criticalResults.Count) unique critical event types" -Level Success
-=======
         $criticalResults | Export-Csv -Path (Join-Path $script:ServerOutputPath "Server_Event_Log_Critical.csv") -NoTypeInformation
         Write-Verbose "Collected $($criticalResults.Count) unique critical event types"
->>>>>>> ff90af69
     }
 
     $errorResults = @($errorEvents) | Sort-Object Count -Descending
     if ($errorResults.Count -gt 0) {
-<<<<<<< HEAD
-        $errorResults | Export-Csv -Path (Join-Path $outputPath "Server_Event_Log_Errors.csv") -NoTypeInformation
-        Write-ModuleLog "Collected $($errorResults.Count) unique error event types" -Level Success
-=======
         $errorResults | Export-Csv -Path (Join-Path $script:ServerOutputPath "Server_Event_Log_Errors.csv") -NoTypeInformation
         Write-Verbose "Collected $($errorResults.Count) unique error event types"
->>>>>>> ff90af69
     }
     
     return @{
@@ -1149,7 +833,6 @@
     Write-ModuleLog "Collecting logon history from $($Servers.Count) servers (last $Days days)..." -Level Info
     Write-ModuleLog "This may take 20-40 minutes for large Security logs..." -Level Warning
     
-    $outputPath = $script:ServerOutputPath  # Capture for use in parallel block
     $logonResults = [System.Collections.Concurrent.ConcurrentBag[object]]::new()
     $failureResults = [System.Collections.Concurrent.ConcurrentBag[object]]::new()
     
@@ -1243,31 +926,21 @@
             Write-Verbose "Collected logon history from $serverName"
         }
         catch {
-            Write-Verbose "Failed to collect logon history from ${serverName}: $_"
+            Write-Verbose "Failed to collect logon history from $serverName: $_"
         }
     }
     
     # Export results
     $logonResults = @($logonResults) | Sort-Object LogonCount -Descending
     if ($logonResults.Count -gt 0) {
-<<<<<<< HEAD
-        $logonResults | Export-Csv -Path (Join-Path $outputPath "Server_Logon_History.csv") -NoTypeInformation
-        Write-ModuleLog "Collected logon history for $($logonResults.Count) users" -Level Success
-=======
         $logonResults | Export-Csv -Path (Join-Path $script:ServerOutputPath "Server_Logon_History.csv") -NoTypeInformation
         Write-Verbose "Collected logon history for $($logonResults.Count) users"
->>>>>>> ff90af69
     }
 
     $failureResults = @($failureResults) | Sort-Object FailureCount -Descending
     if ($failureResults.Count -gt 0) {
-<<<<<<< HEAD
-        $failureResults | Export-Csv -Path (Join-Path $outputPath "Server_Logon_Failures.csv") -NoTypeInformation
-        Write-ModuleLog "Collected $($failureResults.Count) users with failed logon attempts" -Level Success
-=======
         $failureResults | Export-Csv -Path (Join-Path $script:ServerOutputPath "Server_Logon_Failures.csv") -NoTypeInformation
         Write-Verbose "Collected $($failureResults.Count) users with failed logon attempts"
->>>>>>> ff90af69
     }
     
     return @{
@@ -1278,368 +951,6 @@
 
 #endregion
 
-#region SQL Server Inventory
-
-function Get-SQLServerInventory {
-    [CmdletBinding()]
-    param(
-        [Parameter(Mandatory = $true)]
-        [array]$Servers,
-        
-        [string]$KnownInstances,
-        
-        [int]$MaxParallel = 5  # Lower for SQL queries
-    )
-    
-    Write-ModuleLog "Discovering SQL Server instances on $($Servers.Count) servers..." -Level Info
-    
-    # Step 1: Discover SQL instances
-    $sqlInstances = @()
-    
-    # Method 1: From SPNs (already in AD)
-    Write-ModuleLog "Discovering SQL instances from SPNs..." -Level Info
-    try {
-        $spnAccounts = Get-ADObject -Filter {ServicePrincipalName -like "MSSQLSvc/*"} -Properties ServicePrincipalName
-        foreach ($account in $spnAccounts) {
-            foreach ($spn in $account.ServicePrincipalName) {
-                if ($spn -match '^MSSQLSvc/([^:]+):?(\d+)?$|^MSSQLSvc/([^:]+):([^:]+)$') {
-                    $serverName = if ($Matches[1]) { $Matches[1] } else { $Matches[3] }
-                    $instanceName = if ($Matches[4]) { $Matches[4] } else { 'MSSQLSERVER' }
-                    
-                    $sqlInstances += [PSCustomObject]@{
-                        ServerName = $serverName
-                        InstanceName = $instanceName
-                        ConnectionString = if ($instanceName -eq 'MSSQLSERVER') { $serverName } else { "$serverName\$instanceName" }
-                        DiscoveryMethod = 'SPN'
-                    }
-                }
-            }
-        }
-    }
-    catch {
-        Write-ModuleLog "Failed to query SPNs: $_" -Level Warning
-    }
-    
-    # Method 2: From installed applications (servers with SQL in app list)
-    Write-ModuleLog "Checking installed applications for SQL Server..." -Level Info
-    $applicationsPath = Join-Path $script:ServerOutputPath "Server_Installed_Applications.csv"
-    if (Test-Path $applicationsPath) {
-        $apps = Import-Csv $applicationsPath
-        $sqlServers = $apps | Where-Object {$_.ApplicationName -like "*SQL Server*" -and $_.ApplicationName -notlike "*Management Studio*"} | 
-            Select-Object -ExpandProperty ServerName -Unique
-        
-        foreach ($serverName in $sqlServers) {
-            # Add default instance if not already discovered
-            if (-not ($sqlInstances | Where-Object {$_.ServerName -eq $serverName -and $_.InstanceName -eq 'MSSQLSERVER'})) {
-                $sqlInstances += [PSCustomObject]@{
-                    ServerName = $serverName
-                    InstanceName = 'MSSQLSERVER'
-                    ConnectionString = $serverName
-                    DiscoveryMethod = 'InstalledApp'
-                }
-            }
-        }
-    }
-    
-    # Method 3: Known instances (manual list from GUI)
-    if ($KnownInstances) {
-        Write-ModuleLog "Adding known SQL instances from manual list..." -Level Info
-        $knownList = $KnownInstances -split '[,;]' | ForEach-Object { $_.Trim() }
-        foreach ($instance in $knownList) {
-            if ($instance -match '([^\\]+)\\(.+)') {
-                $serverName = $Matches[1]
-                $instanceName = $Matches[2]
-            } else {
-                $serverName = $instance
-                $instanceName = 'MSSQLSERVER'
-            }
-            
-            if (-not ($sqlInstances | Where-Object {$_.ConnectionString -eq $instance})) {
-                $sqlInstances += [PSCustomObject]@{
-                    ServerName = $serverName
-                    InstanceName = $instanceName
-                    ConnectionString = $instance
-                    DiscoveryMethod = 'Manual'
-                }
-            }
-        }
-    }
-    
-    $sqlInstances = $sqlInstances | Sort-Object ConnectionString -Unique
-    Write-ModuleLog "Discovered $($sqlInstances.Count) SQL Server instances" -Level Success
-    
-    if ($sqlInstances.Count -eq 0) {
-        Write-ModuleLog "No SQL Server instances found - skipping SQL inventory" -Level Warning
-        return $null
-    }
-    
-    # Export instance list
-    $sqlInstances | Export-Csv -Path (Join-Path $script:SQLOutputPath "SQL_Instances.csv") -NoTypeInformation
-    
-    # Step 2: Query each SQL instance for detailed information
-    Write-ModuleLog "Querying $($sqlInstances.Count) SQL instances for databases, logins, and jobs..." -Level Info
-    Write-ModuleLog "This may take 15-30 minutes..." -Level Warning
-    
-    $sqlOutputPath = $script:SQLOutputPath  # Capture for use in parallel block
-    $databases = [System.Collections.Concurrent.ConcurrentBag[object]]::new()
-    $logins = [System.Collections.Concurrent.ConcurrentBag[object]]::new()
-    $jobs = [System.Collections.Concurrent.ConcurrentBag[object]]::new()
-    $linkedServers = [System.Collections.Concurrent.ConcurrentBag[object]]::new()
-    $instanceDetails = [System.Collections.Concurrent.ConcurrentBag[object]]::new()
-    
-    $sqlInstances | ForEach-Object -ThrottleLimit $MaxParallel -Parallel {
-        $instance = $_
-        $connectionString = $instance.ConnectionString
-        
-        $dbBag = $using:databases
-        $loginBag = $using:logins
-        $jobBag = $using:jobs
-        $linkedBag = $using:linkedServers
-        $instanceBag = $using:instanceDetails
-        
-        try {
-            # Build connection string
-            $connStr = "Server=$connectionString;Database=master;Integrated Security=True;Connection Timeout=15;Application Name=M&A Audit"
-            $conn = New-Object System.Data.SqlClient.SqlConnection($connStr)
-            $conn.Open()
-            
-            try {
-                # Query instance information
-                $cmd = $conn.CreateCommand()
-                $cmd.CommandText = @"
-SELECT 
-    SERVERPROPERTY('ServerName') AS ServerName,
-    SERVERPROPERTY('InstanceName') AS InstanceName,
-    SERVERPROPERTY('ProductVersion') AS ProductVersion,
-    SERVERPROPERTY('ProductLevel') AS ProductLevel,
-    SERVERPROPERTY('Edition') AS Edition,
-    SERVERPROPERTY('IsClustered') AS IsClustered,
-    SERVERPROPERTY('IsHadrEnabled') AS IsHadrEnabled,
-    @@VERSION AS VersionString
-"@
-                $reader = $cmd.ExecuteReader()
-                if ($reader.Read()) {
-                    $instanceBag.Add([PSCustomObject]@{
-                        ConnectionString = $connectionString
-                        ServerName = $reader['ServerName']
-                        InstanceName = if ($reader['InstanceName'] -eq [DBNull]::Value) { 'MSSQLSERVER' } else { $reader['InstanceName'] }
-                        ProductVersion = $reader['ProductVersion']
-                        ProductLevel = $reader['ProductLevel']
-                        Edition = $reader['Edition']
-                        IsClustered = $reader['IsClustered']
-                        IsHadrEnabled = $reader['IsHadrEnabled']
-                        VersionString = $reader['VersionString']
-                    })
-                }
-                $reader.Close()
-                
-                # Query databases
-                $cmd.CommandText = @"
-SELECT 
-    d.name AS DatabaseName,
-    d.database_id AS DatabaseID,
-    d.state_desc AS State,
-    d.recovery_model_desc AS RecoveryModel,
-    d.compatibility_level AS CompatibilityLevel,
-    SUSER_SNAME(d.owner_sid) AS Owner,
-    d.create_date AS CreateDate,
-    d.is_read_only AS IsReadOnly,
-    CAST(SUM(mf.size) * 8.0 / 1024 AS DECIMAL(18,2)) AS SizeMB,
-    (SELECT MAX(backup_finish_date) FROM msdb.dbo.backupset WHERE database_name = d.name AND type = 'D') AS LastFullBackup,
-    (SELECT MAX(backup_finish_date) FROM msdb.dbo.backupset WHERE database_name = d.name AND type = 'I') AS LastDiffBackup,
-    (SELECT MAX(backup_finish_date) FROM msdb.dbo.backupset WHERE database_name = d.name AND type = 'L') AS LastLogBackup
-FROM sys.databases d
-LEFT JOIN sys.master_files mf ON d.database_id = mf.database_id
-WHERE d.database_id > 4  -- Exclude system databases
-GROUP BY d.name, d.database_id, d.state_desc, d.recovery_model_desc, d.compatibility_level, d.owner_sid, d.create_date, d.is_read_only
-ORDER BY d.name
-"@
-                $reader = $cmd.ExecuteReader()
-                while ($reader.Read()) {
-                    $lastFullBackup = if ($reader['LastFullBackup'] -eq [DBNull]::Value) { $null } else { $reader['LastFullBackup'] }
-                    $daysSinceBackup = if ($lastFullBackup) { [math]::Round(((Get-Date) - $lastFullBackup).TotalDays) } else { 999 }
-                    
-                    $dbBag.Add([PSCustomObject]@{
-                        ConnectionString = $connectionString
-                        DatabaseName = $reader['DatabaseName']
-                        State = $reader['State']
-                        RecoveryModel = $reader['RecoveryModel']
-                        CompatibilityLevel = $reader['CompatibilityLevel']
-                        Owner = $reader['Owner']
-                        CreateDate = $reader['CreateDate']
-                        IsReadOnly = $reader['IsReadOnly']
-                        SizeMB = $reader['SizeMB']
-                        SizeGB = [math]::Round($reader['SizeMB'] / 1024, 2)
-                        LastFullBackup = $lastFullBackup
-                        LastDiffBackup = if ($reader['LastDiffBackup'] -eq [DBNull]::Value) { $null } else { $reader['LastDiffBackup'] }
-                        LastLogBackup = if ($reader['LastLogBackup'] -eq [DBNull]::Value) { $null } else { $reader['LastLogBackup'] }
-                        DaysSinceLastBackup = $daysSinceBackup
-                        BackupIssue = if ($daysSinceBackup -gt 7) { 'NoRecentBackup' } elseif ($reader['RecoveryModel'] -eq 'FULL' -and $reader['LastLogBackup'] -eq [DBNull]::Value) { 'FullRecoveryNoLogBackup' } else { 'OK' }
-                    })
-                }
-                $reader.Close()
-                
-                # Query logins
-                $cmd.CommandText = @"
-SELECT 
-    sp.name AS LoginName,
-    sp.type_desc AS LoginType,
-    sp.is_disabled AS IsDisabled,
-    sp.create_date AS CreateDate,
-    sp.default_database_name AS DefaultDatabase,
-    STRING_AGG(sr.name, ', ') AS ServerRoles
-FROM sys.server_principals sp
-LEFT JOIN sys.server_role_members srm ON sp.principal_id = srm.member_principal_id
-LEFT JOIN sys.server_principals sr ON srm.role_principal_id = sr.principal_id
-WHERE sp.type IN ('S', 'U', 'G')  -- SQL, Windows User, Windows Group
-GROUP BY sp.name, sp.type_desc, sp.is_disabled, sp.create_date, sp.default_database_name
-ORDER BY sp.name
-"@
-                $reader = $cmd.ExecuteReader()
-                while ($reader.Read()) {
-                    $loginBag.Add([PSCustomObject]@{
-                        ConnectionString = $connectionString
-                        LoginName = $reader['LoginName']
-                        LoginType = $reader['LoginType']
-                        IsDisabled = $reader['IsDisabled']
-                        CreateDate = $reader['CreateDate']
-                        DefaultDatabase = $reader['DefaultDatabase']
-                        ServerRoles = if ($reader['ServerRoles'] -eq [DBNull]::Value) { '' } else { $reader['ServerRoles'] }
-                        IsSysAdmin = if ($reader['ServerRoles'] -ne [DBNull]::Value -and $reader['ServerRoles'].ToString().Contains('sysadmin')) { $true } else { $false }
-                    })
-                }
-                $reader.Close()
-                
-                # Query SQL Agent jobs
-                $cmd.CommandText = @"
-SELECT 
-    j.name AS JobName,
-    j.enabled AS IsEnabled,
-    SUSER_SNAME(j.owner_sid) AS Owner,
-    j.date_created AS CreateDate,
-    j.date_modified AS ModifiedDate,
-    jh.run_status AS LastRunStatus,
-    CASE jh.run_status
-        WHEN 0 THEN 'Failed'
-        WHEN 1 THEN 'Succeeded'
-        WHEN 2 THEN 'Retry'
-        WHEN 3 THEN 'Canceled'
-        WHEN 4 THEN 'In Progress'
-        ELSE 'Unknown'
-    END AS LastRunStatusDesc,
-    STUFF(STUFF(STUFF(CAST(jh.run_date AS VARCHAR(8)), 5, 0, '-'), 8, 0, '-'), 11, 0, ' ') + ' ' +
-    STUFF(STUFF(RIGHT('000000' + CAST(jh.run_time AS VARCHAR(6)), 6), 3, 0, ':'), 6, 0, ':') AS LastRunDate
-FROM msdb.dbo.sysjobs j
-LEFT JOIN (
-    SELECT job_id, run_status, run_date, run_time,
-           ROW_NUMBER() OVER (PARTITION BY job_id ORDER BY run_date DESC, run_time DESC) AS rn
-    FROM msdb.dbo.sysjobhistory
-    WHERE step_id = 0
-) jh ON j.job_id = jh.job_id AND jh.rn = 1
-ORDER BY j.name
-"@
-                $reader = $cmd.ExecuteReader()
-                while ($reader.Read()) {
-                    $jobBag.Add([PSCustomObject]@{
-                        ConnectionString = $connectionString
-                        JobName = $reader['JobName']
-                        IsEnabled = $reader['IsEnabled']
-                        Owner = $reader['Owner']
-                        CreateDate = $reader['CreateDate']
-                        ModifiedDate = $reader['ModifiedDate']
-                        LastRunStatus = if ($reader['LastRunStatus'] -eq [DBNull]::Value) { $null } else { $reader['LastRunStatusDesc'] }
-                        LastRunDate = if ($reader['LastRunDate'] -eq [DBNull]::Value) { $null } else { $reader['LastRunDate'] }
-                    })
-                }
-                $reader.Close()
-                
-                # Query linked servers
-                $cmd.CommandText = @"
-SELECT 
-    name AS LinkedServerName,
-    product AS Product,
-    provider AS Provider,
-    data_source AS DataSource,
-    is_remote_login_enabled AS IsRemoteLoginEnabled
-FROM sys.servers
-WHERE is_linked = 1
-ORDER BY name
-"@
-                $reader = $cmd.ExecuteReader()
-                while ($reader.Read()) {
-                    $linkedBag.Add([PSCustomObject]@{
-                        ConnectionString = $connectionString
-                        LinkedServerName = $reader['LinkedServerName']
-                        Product = $reader['Product']
-                        Provider = $reader['Provider']
-                        DataSource = $reader['DataSource']
-                        IsRemoteLoginEnabled = $reader['IsRemoteLoginEnabled']
-                    })
-                }
-                $reader.Close()
-                
-                Write-Verbose "Successfully queried SQL instance: $connectionString"
-            }
-            finally {
-                $conn.Close()
-            }
-        }
-        catch {
-            Write-Verbose "Failed to query SQL instance $connectionString : $_"
-        }
-    }
-    
-    # Export results
-    $instanceResults = @($instanceDetails)
-    if ($instanceResults.Count -gt 0) {
-        $instanceResults | Export-Csv -Path (Join-Path $sqlOutputPath "SQL_Instance_Details.csv") -NoTypeInformation
-    }
-    
-    $dbResults = @($databases)
-    if ($dbResults.Count -gt 0) {
-        $dbResults | Export-Csv -Path (Join-Path $sqlOutputPath "SQL_Databases.csv") -NoTypeInformation
-        
-        # Backup status report
-        $backupIssues = $dbResults | Where-Object {$_.BackupIssue -ne 'OK'}
-        if ($backupIssues) {
-            $backupIssues | Export-Csv -Path (Join-Path $sqlOutputPath "SQL_Backup_Issues.csv") -NoTypeInformation
-        }
-    }
-    
-    $loginResults = @($logins)
-    if ($loginResults.Count -gt 0) {
-        $loginResults | Export-Csv -Path (Join-Path $sqlOutputPath "SQL_Logins.csv") -NoTypeInformation
-        
-        # Sysadmin accounts
-        $sysadmins = $loginResults | Where-Object {$_.IsSysAdmin}
-        if ($sysadmins) {
-            $sysadmins | Export-Csv -Path (Join-Path $sqlOutputPath "SQL_Logins_SysAdmin.csv") -NoTypeInformation
-        }
-    }
-    
-    $jobResults = @($jobs)
-    if ($jobResults.Count -gt 0) {
-        $jobResults | Export-Csv -Path (Join-Path $sqlOutputPath "SQL_Agent_Jobs.csv") -NoTypeInformation
-    }
-    
-    $linkedResults = @($linkedServers)
-    if ($linkedResults.Count -gt 0) {
-        $linkedResults | Export-Csv -Path (Join-Path $sqlOutputPath "SQL_Linked_Servers.csv") -NoTypeInformation
-    }
-    
-    Write-ModuleLog "SQL inventory complete: $($instanceResults.Count) instances, $($dbResults.Count) databases, $($loginResults.Count) logins, $($jobResults.Count) jobs" -Level Success
-    
-    return @{
-        Instances = $instanceResults
-        Databases = $dbResults
-        Logins = $loginResults
-        Jobs = $jobResults
-        LinkedServers = $linkedResults
-    }
-}
-
-#endregion
-
 #region Main Execution
 
 try {
@@ -1661,25 +972,15 @@
     # Collect privileged accounts
     $privilegedAccounts = Get-PrivilegedAccounts
     
-    # Collect GPO inventory
-    $gpos = Get-GPOInventory
-    if ($gpos) { $script:Stats.TotalGPOs = $gpos.Count }
-    
-    # Collect AD trusts
-    $trusts = Get-ADTrustInventory
-    if ($trusts) { $script:Stats.TotalTrusts = $trusts.Count }
-    
-    # Detect service accounts
-    $serviceAccounts = Get-ServiceAccounts
-    if ($serviceAccounts) { $script:Stats.ServiceAccounts = $serviceAccounts.Count }
-    
-    # Collect password policies
-    $passwordPolicies = Get-PasswordPolicyInventory
-    if ($passwordPolicies) { $script:Stats.PasswordPolicies = $passwordPolicies.Count }
-    
-    # Collect DNS zones
-    $dnsZones = Get-DNSZoneInventory
-    if ($dnsZones) { $script:Stats.DNSZones = $dnsZones.Count }
+    # TODO: Implement remaining AD audit components:
+    # - GPO inventory
+    # - Service accounts
+    # - Trusts
+    # - ACL analysis
+    # - Password policies
+    # - Kerberos delegation
+    # - DNS zones
+    # - DHCP scopes
     
     # Server Inventory (if enabled)
     if ($ServerInventory -and $memberServers) {
@@ -1701,11 +1002,9 @@
         else {
             # Step 2: Storage inventory
             $storage = Get-ServerStorageInventory -Servers $onlineServers -MaxParallel $MaxParallelServers
-            Write-ModuleLog "Collected storage inventory: $($storage.Count) volumes" -Level Success
             
             # Step 3: Installed applications
             $applications = Get-ServerApplications -Servers $onlineServers -MaxParallel $MaxParallelServers
-            Write-ModuleLog "Collected application inventory: $($applications.Count) app instances" -Level Success
             
             # Step 4: Event logs (if not skipped)
             if (-not $SkipEventLogs) {
@@ -1721,13 +1020,7 @@
             
             # Step 6: SQL Server inventory (if not skipped)
             if (-not $SkipSQL) {
-                $sqlInventory = Get-SQLServerInventory -Servers $onlineServers -KnownInstances $KnownSQLInstances -MaxParallel 5
-                if ($sqlInventory) {
-                    $script:Stats.SQLInstances = $sqlInventory.Instances.Count
-                    $script:Stats.SQLDatabases = $sqlInventory.Databases.Count
-                    $script:Stats.SQLLogins = $sqlInventory.Logins.Count
-                    $script:Stats.SQLJobs = $sqlInventory.Jobs.Count
-                }
+                Write-ModuleLog "SQL Server inventory will be implemented in next iteration" -Level Warning
             }
             
             Write-ModuleLog "Server inventory completed for $($onlineServers.Count) servers" -Level Success
